--- conflicted
+++ resolved
@@ -707,11 +707,11 @@
     # Create agent based on provider
     if llm_provider == "vllm":
         # Use function calling agent for vLLM
-        print("🔧 Creating function calling agent for vLLM...")
+        # print("🔧 Creating function calling agent for vLLM...")
         agent = create_function_calling_agent(llm, tools)
     else:
         # Use ReAct agent for other providers
-        print(f"🔧 Creating ReAct agent for {llm_provider}...")
+        # print(f"🔧 Creating ReAct agent for {llm_provider}...")
         agent = create_react_agent(llm, tools)
     
     return agent, client
@@ -865,32 +865,30 @@
             # Update history
             history = list(result["messages"])
             history = trim_history(history)
-<<<<<<< HEAD
             # Get assistant's response
             ai_msg = next(msg for msg in reversed(history) if isinstance(msg, AIMessage))
 
             md_content = str(ai_msg.content)
             md = Markdown(md_content)
             console.print(md)
-=======
+
+
+            # # Get assistant's final response (the last AIMessage that doesn't have tool calls)
+            # ai_msg = None
+            # for msg in reversed(history):
+            #     if isinstance(msg, AIMessage):
+            #         # For function calling agents, get the final response after tool execution
+            #         if llm_provider == "vllm":
+            #             # Skip messages that only contain tool calls
+            #             if hasattr(msg, 'tool_calls') and msg.tool_calls and not msg.content:
+            #                 continue
+            #         ai_msg = msg
+            #         break
             
-            # Get assistant's final response (the last AIMessage that doesn't have tool calls)
-            ai_msg = None
-            for msg in reversed(history):
-                if isinstance(msg, AIMessage):
-                    # For function calling agents, get the final response after tool execution
-                    if llm_provider == "vllm":
-                        # Skip messages that only contain tool calls
-                        if hasattr(msg, 'tool_calls') and msg.tool_calls and not msg.content:
-                            continue
-                    ai_msg = msg
-                    break
-            
-            if ai_msg and ai_msg.content:
-                print(f"Bot > {ai_msg.content}\n")
-            else:
-                print("Bot > [No response generated]\n")
->>>>>>> faa05d1e
+            # if ai_msg and ai_msg.content:
+            #     print(f"Bot > {ai_msg.content}\n")
+            # else:
+            #     print("Bot > [No response generated]\n")
             
         except Exception as err:
             # print(f"❌ Error: {err}\n")
